--- conflicted
+++ resolved
@@ -1,11 +1,8 @@
 import numpy as np
 import itertools
-<<<<<<< HEAD
 from sklearn import preprocessing
-=======
 from six.moves import zip
 
->>>>>>> 34529243
 
 class SparseComputation:
 
