--- conflicted
+++ resolved
@@ -36,12 +36,16 @@
 
     def test_get_pairs(self):
         self.assertRaises(TypeError, self.b._get_pairs, [])
-<<<<<<< HEAD
-        pairs = np.array(self.b._get_pairs(self.data))
-        expected_pairs = np.array([(1, 2), (0, 4), (0, 1), (0, 3), (0, 2),
-                                  (4, 1), (4, 3), (4, 2), (3, 1), (3, 2)])
-        np.testing.assert_array_almost_equal(pairs, expected_pairs, decimal=6)
+        pairs = self.b._get_pairs(self.data)
+        expected_pairs = [(1, 2), (0, 4), (0, 1), (0, 3), (0, 2),
+                                  (4, 1), (4, 3), (4, 2), (1, 3), (3, 2)]
+        six.assertCountEqual(self, pairs, expected_pairs)
 
+    def test_get_pairs_same_box(self):
+        pairs = self.b._get_pairs(np.array([[0, 0], [0, 0]]))
+        expected_pairs = [(0, 1)]
+        six.assertCountEqual(self, pairs, expected_pairs)
+        
 class TestSparseShiftedComputation(unittest.TestCase):
     
     def setUp(self):
@@ -55,17 +59,4 @@
         self.assertRaises(TypeError, SparseShiftedComputation, 
                           self.dimReducer, '1')
         self.assertRaises(ValueError, SparseShiftedComputation, 
-                          self.dimReducer, 0)
-
-        
-=======
-        pairs = self.b._get_pairs(self.data)
-        expected_pairs = [(1, 2), (0, 4), (0, 1), (0, 3), (0, 2),
-                                  (4, 1), (4, 3), (4, 2), (1, 3), (3, 2)]
-        six.assertCountEqual(self, pairs, expected_pairs)
-
-    def test_get_pairs_same_box(self):
-        pairs = self.b._get_pairs(np.array([[0, 0], [0, 0]]))
-        expected_pairs = [(0, 1)]
-        six.assertCountEqual(self, pairs, expected_pairs)
->>>>>>> 34529243
+                          self.dimReducer, 0)